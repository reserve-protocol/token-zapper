import { ethers } from 'ethers'
import { type Universe } from '../Universe'
import { makeConfig } from './ChainConfiguration'

import deployments from '../contracts/deployments.json'
import { GAS_TOKEN_ADDRESS } from '../base/constants'

const baseDeployments = deployments[8453][0]

const contractAddress = (name: keyof typeof baseDeployments.contracts) => {
  return baseDeployments.contracts[name].address
}

export const COMMON_TOKENS = {
  USDC: '0x833589fCD6eDb6E08f4c7C32D4f71b54bdA02913',
  USDbC: '0xd9aAEc86B65D86f6A7B5B1b0c42FFA531710b6CA',
  DAI: '0x50c5725949a6f0c72e6c4a641f24049a917db0cb',
  ETH: GAS_TOKEN_ADDRESS,
  WETH: '0x4200000000000000000000000000000000000006',
  ERC20GAS: '0x4200000000000000000000000000000000000006',
  cbETH: '0x2Ae3F1Ec7F1F5012CFEab0185bfc7aa3cf0DEc22',
  wstETH: '0xc1CBa3fCea344f92D9239c08C0568f6F2F0ee452',

  meUSD: '0xbb819D845b573B5D7C538F5b85057160cfb5f313',
  eUSD: '0xCfA3Ef56d303AE4fAabA0592388F19d7C3399FB4',
<<<<<<< HEAD
  'wsAMM-eUSD/USDC': '0xDB5b8cead52f77De0f6B5255f73F348AAf2CBb8D',

  MOG: '0x2da56acb9ea78330f947bd57c54119debda7af71',
  DEGEN: '0x4ed4e862860bed51a9570b96d89af5e1b0efefed',
  AERO: '0x940181a94a35a4569e4529a3cdfb74e38fd98631',
  WELL: '0xA88594D404727625A9437C3f886C7643872296AE',
  cbBTC: '0xcbb7c0000ab88b473b1f5afd9ef808440eed33bf',

  RSR: '0xab36452dbac151be02b16ca17d8919826072f64a',
  Virtuals: '0x0b3e328455c4059EEb9e3f84b5543F74E24e7E1b',
  aiXBT: '0x4F9Fd6Be4a90f2620860d680c0d4d5Fb53d1A825',
  aixCB: '0x76c71f1703fbf19ffdcf3051e1e684cb9934510f',
  Freysa: '0xb33Ff54b9F7242EF1593d2C9Bcd8f9df46c77935',
  GAME: '0x1C4CcA7C5DB003824208aDDA61Bd749e55F463a3',
  Cookie: '0xC0041EF357B183448B235a8Ea73Ce4E4eC8c265F',
  Rei: '0x6B2504A03ca4D43d0D73776F6aD46dAb2F2a4cFD',
  Toshi: '0xAC1Bd2486aAf3B5C0fc3Fd868558b082a531B2B4',
  VaderAI: '0x731814e491571A2e9eE3c5b1F7f3b962eE8f4870',
  Luna: '0x55cD6469F597452B5A7536e2CD98fDE4c1247ee4',
  Henlo: '0x23A96680Ccde03Bd4Bdd9a3e9a0Cb56A5D27F7c9',
=======
  AERO: '0x940181a94A35A4569E4529A3CDfB74e38FD98631',
  DEGEN: '0x4ed4E862860beD51a9570b96d89aF5E1B0Efefed',
  WELL: '0xA88594D404727625A9437C3f886C7643872296AE',
  cbBTC: '0xcbb7c0000ab88b473b1f5afd9ef808440eed33bf',
  MOG: '0x2Da56AcB9Ea78330f947bD57C54119Debda7AF71',

  USDz: '0x04D5ddf5f3a8939889F11E97f8c4BB48317F1938',

  'vAMM-hyUSD/eUSD': '0xb5E331615FdbA7DF49e05CdEACEb14Acdd5091c3',
  'dyson-hyUSDeUSD': '0xbfDb6140a85d669B136579E95e7673f27Ef41BB0', // Dyson
>>>>>>> c3f46338
} as const

export const RTOKENS = {
  hyUSD: '0xCc7FF230365bD730eE4B352cC2492CEdAC49383e',
  bsd: '0xcb327b99ff831bf8223cced12b1338ff3aa322ff',
<<<<<<< HEAD
  RIVOTKN: '0xd7a1c6d60d3c152aaae4f685f419f364153afe4e',
  BSDX: '0x8f0987ddb485219c767770e2080e5cc01ddc772a',
=======
  iUSD: '0xfE0D6D83033e313691E96909d2188C150b834285',
  MATT: '0x641b0453487c9d14c5df96d45a481ef1dc84e31f',
  RIVOTKN: '0xd7a1c6d60d3c152aaae4f685f419f364153afe4e',
>>>>>>> c3f46338
} as const

const NEEDS_ZEROED_OUT_FIRST: Record<string, string> = {}

export const baseConfig = makeConfig(
  8453,
  {
    symbol: 'ETH',
    decimals: 18,
    name: 'Ether',
  },
  COMMON_TOKENS,
  RTOKENS,
  NEEDS_ZEROED_OUT_FIRST,
  {
    emitId: contractAddress('EmitId'),
    facadeAddress: '0xEb2071e9B542555E90E6e4E1F83fa17423583991',
    oldFacadeAddress: '0xe1aa15DA8b993c6312BAeD91E0b470AE405F91BF',
    zapperAddress: '0xaa560d5c2fade67cf6836ab793e56a79f09d4282',
    zapper2Address: contractAddress('Zapper2'),
    executorAddress: '0x560740052f380669c90811f711f80b21306d4713',
    executorAddress2: contractAddress('ZapperExecutor'),
    wrappedNative: '0x4200000000000000000000000000000000000006',
    rtokenLens: contractAddress('RTokenLens'),

    balanceOf: contractAddress('BalanceOf'),
    curveRouterCall: contractAddress('CurveRouterCall'),
    ethBalanceOf: contractAddress('EthBalance'),
    uniV3Router: contractAddress('UniV3RouterCall'),
    curveStableSwapNGHelper: ethers.constants.AddressZero,
    curveCryptoFactoryHelper: ethers.constants.AddressZero,

    usdc: '0x833589fCD6eDb6E08f4c7C32D4f71b54bdA02913',
  },
  {
    blocktime: 2000,
    zapMaxDustProduced: 8,
    blockGasLimit: 60_000_000n,
    requoteTolerance: 4,
  }
)

//

export const PROTOCOL_CONFIGS = {
  usdPriceOracles: {
    '0x833589fCD6eDb6E08f4c7C32D4f71b54bdA02913':
      '0x7e860098f58bbfc8648a4311b374b1d669a2bc6b', // USDC/USD
    '0xd9aAEc86B65D86f6A7B5B1b0c42FFA531710b6CA':
      '0x7e860098f58bbfc8648a4311b374b1d669a2bc6b', // USDbC/USD
    '0x50c5725949a6f0c72e6c4a641f24049a917db0cb':
      '0x591e79239a7d679378ec8c847e5038150364c78f', // DAI/USD
    '0x2da56acb9ea78330f947bd57c54119debda7af71':
      '0x4aeb6D15769EaD32D0c5Be2940F40c7CFf53801d', // MOG/USD
    '0x4ed4e862860bed51a9570b96d89af5e1b0efefed':
      '0xE62BcE5D7CB9d16AB8b4D622538bc0A50A5799c2', // DEGEN/USD
    '0x940181a94a35a4569e4529a3cdfb74e38fd98631':
      '0x4EC5970fC728C5f65ba413992CD5fF6FD70fcfF0', // AERO/USD
    '0xA88594D404727625A9437C3f886C7643872296AE':
      '0xc15d9944dAefE2dB03e53bef8DDA25a56832C5fe', // WELL/USD
    '0xcbb7c0000ab88b473b1f5afd9ef808440eed33bf':
      '0x07DA0E54543a844a80ABE69c8A12F22B3aA59f9D', // cbBTC/USD
    '0x2ae3f1ec7f1f5012cfeab0185bfc7aa3cf0dec22':
      '0xd7818272b9e248357d13057aab0b417af31e817d', // cbETH/USD
    '0xc1CBa3fCea344f92D9239c08C0568f6F2F0ee452':
      '0xf586d0728a47229e747d824a939000Cf21dEF5A0', // wsteth/USD
  },
  erc4626: [['0xbb819D845b573B5D7C538F5b85057160cfb5f313', 'morpho']],
  aaveV3: {
    pool: '0xA238Dd80C259a72e81d7e4664a9801593F98d1c5',
    wrappers: [
      '0x308447562442Cc43978f8274fA722C9C14BafF8b',
      '0x184460704886f9F2A7F3A0c2887680867954dC6E',
      '0x6F6f81e5E66f503184f2202D83a79650c3285759',
    ],
  },
  compV3: {
    comets: {
      CUSDCV3: '0xb125E6687d4313864e53df431d5425969c15Eb2F',
      CUSDbCV3: '0x9c4ec768c28520B50860ea7a15bd7213a9fF58bf',
      CWETHV3: '0x46e6b214b524310239732D51387075E0e70970bf', // WETH
    },
    wrappers: [
      '0xbC0033679AEf41Fb9FeB553Fdf55a8Bb2fC5B29e',
      '0xa8d818C719c1034E731Feba2088F4F011D44ACB3',
      '0xa694f7177c6c839c951c74c797283b35d0a486c8',
      '0x53f1Df4E5591Ae35Bf738742981669c3767241FA',
    ],
  },
  stargate: {
    router: '0x45f1A95A4D3f3836523F5c83673c797f4d4d263B',
    wrappers: ['0x073F98792ef4c00bB5f11B1F64f13cB25Cde0d8D'],
    tokens: ['0x4c80E24119CFB836cdF0a6b53dc23F04F7e652CA'],
  },

  aerodrome: {
    lpPoolWrappers: {
      'wsAMM-eUSD/USDC': '0xDB5b8cead52f77De0f6B5255f73F348AAf2CBb8D',
<<<<<<< HEAD
      'wvAMM-WETH/AERO2': '0x3712DDCF9aE516dD01042948B76A76901a84CD36',
      'wvAMM-Mog/WETH2': '0xCcC18B21be01a37ebFa5C932eD09574752F88C15',
      'wsAMM-USDz/USDC': '0x246Df11B856E9fD6120494F168475e1b41321c61',
      'wvAMM-WETH/DEGEN': '0xA762F790a31654D9AeF7DE550A473A0F5621E4F1',
      'wvAMM-WETH/WELL': '0x1F599F8657CAA38Ee825e4E2d64F695749E2a161',
      'wvAMM-WETH/cbBTC': '0x4BD08a771CdAbA5333CAc6F20322eD7d72b6cBfA',
      'wvAMM-Mog/WETH': '0xfaAC26b279338dF8cF56B11A572617f674A2F69C',
      'wvAMM-WETH/AERO': '0x65f2c1b253a3E45670aDD259C9688Edf1A3b814d',
=======
      'wvAMM-WETH/AERO': '0x3712DDCF9aE516dD01042948B76A76901a84CD36',
      'wvAMM-Mog/WETH': '0xCcC18B21be01a37ebFa5C932eD09574752F88C15',
      'wsAMM-USDz/USDC': '0x246Df11B856E9fD6120494F168475e1b41321c61',
      'wvAMM-WETH/DEGEN': '0xA762F790a31654D9AeF7DE550A473A0F5621E4F1',
>>>>>>> c3f46338
    },
  },

  beefy: {
    vaults: [
      '0x22a0B976b3c2f1f695e25A15b8449a785F17f8Ae',
      '0xB62F13126fCD0dD49dE8fF811406554197Bd0E11',
      '0x8bd6dF821513aECDbbaa29C1d5212b43fdCe7819',
      '0xB614A6E6c21202De79DceB95AE2dd4817DD7e14b',
      '0x79c92ad4455866524dACFC4085253CE97aACEcF0',
      '0x4b65212E81d9040537aDd569702a8FEB8f209B7c',
    ],
  },
  yearn: {
    vaults: ['0x4d3ceBA4349ADB06d2De8EBD2F9320A61303aD81'],
  },
  dyson: {
    vaults: [
      '0xbfDb6140a85d669B136579E95e7673f27Ef41BB0',
      '0x0DEd65F164b50249496903873e950814e439DFf7',
    ],
  },
}

export type BaseConfigType = typeof baseConfig
export type BaseUniverse = Universe<BaseConfigType><|MERGE_RESOLUTION|>--- conflicted
+++ resolved
@@ -23,7 +23,6 @@
 
   meUSD: '0xbb819D845b573B5D7C538F5b85057160cfb5f313',
   eUSD: '0xCfA3Ef56d303AE4fAabA0592388F19d7C3399FB4',
-<<<<<<< HEAD
   'wsAMM-eUSD/USDC': '0xDB5b8cead52f77De0f6B5255f73F348AAf2CBb8D',
 
   MOG: '0x2da56acb9ea78330f947bd57c54119debda7af71',
@@ -44,31 +43,13 @@
   VaderAI: '0x731814e491571A2e9eE3c5b1F7f3b962eE8f4870',
   Luna: '0x55cD6469F597452B5A7536e2CD98fDE4c1247ee4',
   Henlo: '0x23A96680Ccde03Bd4Bdd9a3e9a0Cb56A5D27F7c9',
-=======
-  AERO: '0x940181a94A35A4569E4529A3CDfB74e38FD98631',
-  DEGEN: '0x4ed4E862860beD51a9570b96d89aF5E1B0Efefed',
-  WELL: '0xA88594D404727625A9437C3f886C7643872296AE',
-  cbBTC: '0xcbb7c0000ab88b473b1f5afd9ef808440eed33bf',
-  MOG: '0x2Da56AcB9Ea78330f947bD57C54119Debda7AF71',
-
-  USDz: '0x04D5ddf5f3a8939889F11E97f8c4BB48317F1938',
-
-  'vAMM-hyUSD/eUSD': '0xb5E331615FdbA7DF49e05CdEACEb14Acdd5091c3',
-  'dyson-hyUSDeUSD': '0xbfDb6140a85d669B136579E95e7673f27Ef41BB0', // Dyson
->>>>>>> c3f46338
 } as const
 
 export const RTOKENS = {
   hyUSD: '0xCc7FF230365bD730eE4B352cC2492CEdAC49383e',
   bsd: '0xcb327b99ff831bf8223cced12b1338ff3aa322ff',
-<<<<<<< HEAD
   RIVOTKN: '0xd7a1c6d60d3c152aaae4f685f419f364153afe4e',
   BSDX: '0x8f0987ddb485219c767770e2080e5cc01ddc772a',
-=======
-  iUSD: '0xfE0D6D83033e313691E96909d2188C150b834285',
-  MATT: '0x641b0453487c9d14c5df96d45a481ef1dc84e31f',
-  RIVOTKN: '0xd7a1c6d60d3c152aaae4f685f419f364153afe4e',
->>>>>>> c3f46338
 } as const
 
 const NEEDS_ZEROED_OUT_FIRST: Record<string, string> = {}
@@ -167,7 +148,6 @@
   aerodrome: {
     lpPoolWrappers: {
       'wsAMM-eUSD/USDC': '0xDB5b8cead52f77De0f6B5255f73F348AAf2CBb8D',
-<<<<<<< HEAD
       'wvAMM-WETH/AERO2': '0x3712DDCF9aE516dD01042948B76A76901a84CD36',
       'wvAMM-Mog/WETH2': '0xCcC18B21be01a37ebFa5C932eD09574752F88C15',
       'wsAMM-USDz/USDC': '0x246Df11B856E9fD6120494F168475e1b41321c61',
@@ -176,33 +156,7 @@
       'wvAMM-WETH/cbBTC': '0x4BD08a771CdAbA5333CAc6F20322eD7d72b6cBfA',
       'wvAMM-Mog/WETH': '0xfaAC26b279338dF8cF56B11A572617f674A2F69C',
       'wvAMM-WETH/AERO': '0x65f2c1b253a3E45670aDD259C9688Edf1A3b814d',
-=======
-      'wvAMM-WETH/AERO': '0x3712DDCF9aE516dD01042948B76A76901a84CD36',
-      'wvAMM-Mog/WETH': '0xCcC18B21be01a37ebFa5C932eD09574752F88C15',
-      'wsAMM-USDz/USDC': '0x246Df11B856E9fD6120494F168475e1b41321c61',
-      'wvAMM-WETH/DEGEN': '0xA762F790a31654D9AeF7DE550A473A0F5621E4F1',
->>>>>>> c3f46338
     },
-  },
-
-  beefy: {
-    vaults: [
-      '0x22a0B976b3c2f1f695e25A15b8449a785F17f8Ae',
-      '0xB62F13126fCD0dD49dE8fF811406554197Bd0E11',
-      '0x8bd6dF821513aECDbbaa29C1d5212b43fdCe7819',
-      '0xB614A6E6c21202De79DceB95AE2dd4817DD7e14b',
-      '0x79c92ad4455866524dACFC4085253CE97aACEcF0',
-      '0x4b65212E81d9040537aDd569702a8FEB8f209B7c',
-    ],
-  },
-  yearn: {
-    vaults: ['0x4d3ceBA4349ADB06d2De8EBD2F9320A61303aD81'],
-  },
-  dyson: {
-    vaults: [
-      '0xbfDb6140a85d669B136579E95e7673f27Ef41BB0',
-      '0x0DEd65F164b50249496903873e950814e439DFf7',
-    ],
   },
 }
 
