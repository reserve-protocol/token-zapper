--- conflicted
+++ resolved
@@ -85,7 +85,6 @@
       poolFee: ethers.BigNumber.from(30),
     }
 
-<<<<<<< HEAD
     return await aerodromeContext.definePool(addr, def)
   }
 
@@ -95,22 +94,6 @@
     return (
       await Promise.all(
         poolList.map(async (data) => {
-=======
-        const typ = getPoolType(poolType)
-        if (typ !== AerodromePoolType.CL) {
-          try {
-            const addr = await routerInst.callStatic.poolFor(
-              token0,
-              token1,
-              typ === AerodromePoolType.STABLE,
-              factory
-            )
-            await aerodromeContext.definePool(Address.from(addr), data)
-          } catch (e) {
-
-          }
-        } else {
->>>>>>> c3f46338
           try {
             const { token0, token1, poolType, poolFee, factory } = data
 
