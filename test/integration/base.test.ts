import * as dotenv from 'dotenv'
import fs from 'fs'

import { WebSocketProvider } from '@ethersproject/providers'
import {
  Address,
  baseConfig,
<<<<<<< HEAD
  BaseUniverse,
  setupBaseZapper,
  TokenQuantity,
=======
  baseProtocolConfigs,
  createEnso,
  createKyberswap,
  setupBaseZapper,
>>>>>>> c3f46338
  Universe,
} from '../../src.ts/index'
import {
  createActionTestCase,
  makeIntegrationtestCase,
} from '../createActionTestCase'
import { createZapTestCase } from '../createZapTestCase'
<<<<<<< HEAD
import { DefaultMap } from '../../src.ts/base/DefaultMap'
import {
  getDefaultSearcherOptions,
  SearcherOptions,
} from '../../src.ts/configuration/ChainConfiguration'
import { getProvider, getSimulator } from './providerUtils'
import { ONE } from '../../src.ts/action/Action'
import { bestPath } from '../../src.ts/exchange-graph/BFS'
import { DeployFolioConfigJson } from '../../src.ts/action/DeployFolioConfig'
=======
import { convertAddressObject } from '../../src.ts/configuration/ChainConfiguration'
>>>>>>> c3f46338
dotenv.config()

if (process.env.BASE_PROVIDER == null) {
  console.log('BASE_PROVIDER not set, skipping tests')
  process.exit(0)
}

const searcherOptions: SearcherOptions = {
  ...getDefaultSearcherOptions(),

  cacheResolution: 4,
  maxPhase2TimeRefinementTime: 15000,
  optimisationSteps: 20,
  minimiseDustPhase1Steps: 20,
  minimiseDustPhase2Steps: 8,
  refinementOptimisationSteps: 10,
  zapMaxDustProduced: 5,
  rejectHighDust: false,
  useNewZapperContract: true,
}

/** !!
 * To run the integration test suite you'll need to run the simulator locally.
 *
 * You can do this by cloning the revm-router-simulater [repo](https://github.com/jankjr/revm-router-simulator)
 */
if (process.env.SIMULATE_URL_BASE == null) {
  console.log('SIMULATE_URL_BASE not set, skipping simulation tests')
  process.exit(0)
}

export const baseWhales = {
  '0xab36452dbac151be02b16ca17d8919826072f64a':
    '0x796d2367af69deb3319b8e10712b8b65957371c3', // rsr
  '0x833589fcd6edb6e08f4c7c32d4f71b54bda02913':
    '0x0b0a5886664376f59c351ba3f598c8a8b4d0a6f3', // usdc

  '0x2ae3f1ec7f1f5012cfeab0185bfc7aa3cf0dec22':
    '0x3bf93770f2d4a794c3d9ebefbaebae2a8f09a5e5', // cbeth

  '0xd9aaec86b65d86f6a7b5b1b0c42ffa531710b6ca':
    '0x0e635f8eeed4f7279d56692d552f034ece136019', // usdbc

  '0x50c5725949a6f0c72e6c4a641f24049a917db0cb':
    '0x73b06d8d18de422e269645eace15400de7462417', // dai

  '0xc1cba3fcea344f92d9239c08c0568f6f2f0ee452':
    '0x99cbc45ea5bb7ef3a5bc08fb1b7e56bb2442ef0d', // wsteth

  '0xcfa3ef56d303ae4faaba0592388f19d7c3399fb4':
    '0x5400dbb270c956e8985184335a1c62aca6ce1333',

  '0xcc7ff230365bd730ee4b352cc2492cedac49383e':
    '0xbbbbbbbbbb9cc5e90e3b3af64bdaf62c37eeffcb', // hyusd
  '0xcb327b99ff831bf8223cced12b1338ff3aa322ff':
    '0xbbbbbbbbbb9cc5e90e3b3af64bdaf62c37eeffcb', // bsdeth
  '0xfe0d6d83033e313691e96909d2188c150b834285':
    '0x1ef46018244179810dec43291d693cb2bf7f40e5', // iusdc
  '0xc9a3e2b3064c1c0546d3d0edc0a748e9f93cf18d':
    '0x6f1d6b86d4ad705385e751e6e88b0fdfdbadf298', // vaya
  '0x8f0987ddb485219c767770e2080e5cc01ddc772a':
    '0x46271115F374E02b5afe357C8E8Dad474c8DE1cF', // BSDX
}

const simulateFn = getSimulator(
  process.env.SIMULATE_URL_BASE!,
  process.env.SIMULATE_TYPE === 'callmany' ? 'callmany' : 'simulator',
  baseWhales
)

const t = {
  ...baseConfig.addresses.commonTokens,
  ...convertAddressObject(baseProtocolConfigs.aerodrome.lpPoolWrappers),
}
const rTokens = baseConfig.addresses.rTokens

const getSymbol = new Map(
  Object.entries(t)
    .concat(Object.entries(baseConfig.addresses.rTokens))
    .map(([k, v]) => [v, k])
)

const makeTestCase = (input: number, inputToken: Address, output: Address) => {
  return {
    input,
    inputToken,
    output: output,
  }
}
const makeZapIntoYieldPositionTestCase = (
  input: number,
  inputToken: Address,
  rToken: Address,
  output: Address
) => {
  return {
    input,
    inputToken,
    rToken,
    output: output,
  }
}

const testUser = Address.from(
  process.env.TEST_USER ?? '0xF2d98377d80DADf725bFb97E91357F1d81384De2'
)
const issueanceCases = [
<<<<<<< HEAD
  makeTestCase(10, t.WETH, rTokens.bsd),
  // makeTestCase(10000, t.USDC, rTokens.bsd),

  // makeTestCase(10000, t.USDC, rTokens.hyUSD),
  // makeTestCase(10000, t.USDbC, rTokens.hyUSD),

  // makeTestCase(5, t.WETH, rTokens.hyUSD),
  makeTestCase(10, t.WETH, rTokens.BSDX),
  // makeTestCase(10000, t.USDC, rTokens.BSDX),
=======
  makeMintTestCase(5, t.WETH, rTokens.RIVOTKN),

  makeMintTestCase(10000, t.USDC, rTokens.hyUSD),
  makeMintTestCase(10000, t.USDbC, rTokens.hyUSD),
  makeMintTestCase(5, t.WETH, rTokens.hyUSD),

  makeMintTestCase(5, t.WETH, rTokens.bsd),
  makeMintTestCase(5, t.wstETH, rTokens.bsd),
  makeMintTestCase(5, t.cbETH, rTokens.bsd),
  makeMintTestCase(10000, t.USDC, rTokens.bsd),
  makeMintTestCase(10000, t.USDbC, rTokens.bsd),
>>>>>>> c3f46338
]

const redeemCases = [
  makeTestCase(50, rTokens.bsd, t.WETH),
  makeTestCase(50, rTokens.hyUSD, t.USDC),

  makeTestCase(100000, rTokens.hyUSD, t.WETH),
  makeTestCase(100000, rTokens.hyUSD, t.USDC),

  makeTestCase(10000, rTokens.BSDX, t.WETH),
  makeTestCase(10000, rTokens.BSDX, t.USDC),
]
const individualIntegrations = [
  makeIntegrationtestCase('Morpho eUSD', 100, t.eUSD, t.meUSD, 1),
  makeIntegrationtestCase(
    'wsAMM-eUSD/USDC',
    10000,
    t.USDC,
    t['wsAMM-eUSD/USDC'],
    2
  ),
  makeIntegrationtestCase(
    'wvAMM-WETH/AERO',
    5,
    t.WETH,
    t['wvAMM-WETH/AERO'],
    2
  ),
  makeIntegrationtestCase('wvAMM-Mog/WETH', 5, t.WETH, t['wvAMM-Mog/WETH'], 2),
  makeIntegrationtestCase(
    'wsAMM-USDz/USDC',
    10000,
    t.USDC,
    t['wsAMM-USDz/USDC'],
    2
  ),
]

<<<<<<< HEAD
const basket = (str: string) => {
  return str
    .replace(/(  +)/g, ' ')
    .replace(/, /g, ',')
    .split(',')
    .map((pair) => {
      const [num, tok] = pair.split(' ')
      return [parseFloat(num), t[tok]] as [number, Address]
    })
}
const makeFolioTestCase = (
  input: number,
  inputToken: Address,
  basket: [number, Address][]
) => {
  return {
    name: `folio ${input} ${getSymbol.get(inputToken)} -> ${basket
      .map(([num, tok]) => `${num} ${getSymbol.get(tok)}`)
      .join(',')}`,
    input,
    inputToken,
    basket,
  }
}

const folioTests = [
  makeFolioTestCase(
    0.25,
    t.WETH,
    basket(
      '0.6067 Virtuals, 0.1258 aixCB, 0.1004 Freysa, 0.0383 GAME, 0.0329 Cookie, 0.0246 Rei, 0.0218 Toshi, 0.0199 VaderAI, 0.0295 Luna'
    )
  ),
]

const folioTests2 = [
  {
    tokenIn: '0x4200000000000000000000000000000000000006',
    amountIn: '100000000000000000',
    signer: '0x8e0507C16435Caca6CB71a7Fb0e0636fd3891df4',
    slippage: 0.001,
    stToken: '0xbB1E40196AB2C1e86b07Fc7F1dFDB1c39FC7078b',
    basicDetails: {
      name: 'abxtest',
      symbol: 'abxtest',
      assets: [
        '0x0b3e328455c4059eeb9e3f84b5543f74e24e7e1b',
        '0x4f9fd6be4a90f2620860d680c0d4d5fb53d1a825',
        '0xa4a2e2ca3fbfe21aed83471d28b6f65a233c6e00',
        '0xc0041ef357b183448b235a8ea73ce4e4ec8c265f',
        '0x39d5313c3750140e5042887413ba8aa6145a9bd2',
        '0x161e113b8e9bbaefb846f73f31624f6f9607bd44',
        '0x288f4eb27400fa220d14b864259ad1b7f77c1594',
        '0xba1cc6e3f1c5f937497e4e196196e7535e6a8e63',
        '0x57edc3f1fd42c0d48230e964b1c5184b9c89b2ed',
        '0x6b2504a03ca4d43d0d73776f6ad46dab2f2a4cfd',
        '0xe4a7b54c0a30da69c04dc54b89868c185ff382bc',
        '0xb22a793a81ff5b6ad37f40d5fe1e0ac4184d52f3',
        '0x504a26cf29674bc77a9341e73f88ccecc864034c',
        '0xab36452dbac151be02b16ca17d8919826072f64a',
        '0x548f93779fbc992010c07467cbaf329dd5f059b7',
        '0xac1bd2486aaf3b5c0fc3fd868558b082a531b2b4',
        '0xb166e8b140d35d9d8226e40c09f757bac5a4d87d',
        '0x9a26f5433671751c3276a065f57e5a02d2817973',
        '0x6921b130d297cc43754afba22e5eac0fbf8db75b',
        '0x1b5ce2a593a840e3ad3549a34d7b3dec697c114d',
      ],
      amounts: [
        '34523843709348336',
        '160113590203567330',
        '2893255462158021500',
        '262424208719749400',
        '469117058559953',
        '1383282751294061000000',
        '1209480790941414600000',
        '14326635967694383000',
        '204813600298807100',
        '1679770946165017700',
        '18000576302850800000',
        '1026948040845010000000',
        '7014895280343396000',
        '5508862507941362500',
        '8463196481336716',
        '54445514359296624000',
        '3405384548142940000',
        '12006289192995768000',
        '94529667760944010000',
        '8172243638525577000',
      ],
    },
    additionalDetails: {
      tradeDelay: '86400',
      auctionLength: '1800',
      feeRecipients: [
        {
          recipient: '0x93A9De84D97f1bF26a4D4F99d783827F3783187B',
          portion: '500000000000000000',
        },
        {
          recipient: '0xbB1E40196AB2C1e86b07Fc7F1dFDB1c39FC7078b',
          portion: '500000000000000000',
        },
      ],
      folioFee: '20000000000000000',
      mintingFee: '3000000000000000',
      mandate: 'abxtest',
    },
    ownerGovParams: {
      votingDelay: '172800',
      votingPeriod: '259200',
      proposalThreshold: '10000000000000000',
      quorumPercent: '10',
      timelockDelay: '172800',
      guardians: ['0x8e0507C16435Caca6CB71a7Fb0e0636fd3891df4'],
    },
    tradingGovParams: {
      votingDelay: '43200',
      votingPeriod: '86400',
      proposalThreshold: '10000000000000000',
      quorumPercent: '10',
      timelockDelay: '43200',
      guardians: ['0x8e0507C16435Caca6CB71a7Fb0e0636fd3891df4'],
    },
    existingTradeProposers: [],
    tradeLaunchers: ['0x8e0507C16435Caca6CB71a7Fb0e0636fd3891df4'],
    vibesOfficers: ['0x8e0507C16435Caca6CB71a7Fb0e0636fd3891df4'],
  },
]

const governedDeployConfig = (
  name: string,
  symbol: string,
  outputs: TokenQuantity[]
): DeployFolioConfigJson => ({
  type: 'governed' as const,
  stToken: '0x18846441bEE474529444C10F119e0B4a7C60aCbb',
  basicDetails: {
    assets: outputs.map((t) => t.token.address.address),
    amounts: outputs.map((t) => t.amount),
    name,
    symbol,
  },

  additionalDetails: {
    tradeDelay: 900n,
    auctionLength: 900n,
    feeRecipients: [
      {
        recipient: '0x18846441bEE474529444C10F119e0B4a7C60aCbb',
        portion: 125000000000000100n,
      },
      {
        recipient: '0x8e0507C16435Caca6CB71a7Fb0e0636fd3891df4',
        portion: 874999999999999900n,
      },
    ],
    folioFee: 0n,
    mandate: 'Foobar',
    mintingFee: 500000000000000n,
  },
  ownerGovParams: {
    votingDelay: 21n * 60n,
    votingPeriod: 20n * 60n,
    proposalThreshold: ONE / 100n,
    quorumPercent: 20n,
    timelockDelay: 20n * 60n,
    guardians: ['0x8e0507C16435Caca6CB71a7Fb0e0636fd3891df4'],
  },
  tradingGovParams: {
    votingDelay: 20n * 60n,
    votingPeriod: 20n * 60n,
    proposalThreshold: ONE / 100n,
    quorumPercent: 20n,
    timelockDelay: 20n * 60n,
    guardians: ['0x8e0507C16435Caca6CB71a7Fb0e0636fd3891df4'],
  },
  tradeLaunchers: ['0x8e0507C16435Caca6CB71a7Fb0e0636fd3891df4'],
  vibesOfficers: ['0x8e0507C16435Caca6CB71a7Fb0e0636fd3891df4'],
  existingTradeProposers: [],
})

const zapIntoYieldPositionCases: ReturnType<
  typeof makeZapIntoYieldPositionTestCase
>[] = []
=======
const zapIntoYieldPositionCases = [
  makeZapIntoYieldPositionTestCase(
    10000,
    t.USDC,
    rTokens.hyUSD,
    t['vAMM-hyUSD/eUSD']
  ),
  makeZapIntoYieldPositionTestCase(
    10000,
    t.USDC,
    rTokens.hyUSD,
    t['dyson-hyUSDeUSD']
  ),
]
>>>>>>> c3f46338

let universe: BaseUniverse
const provider = getProvider(
  process.env.BASE_PROVIDER!,
  process.env.THROTTLE ? parseInt(process.env.THROTTLE, 10) : Infinity
)

let requestCount = 0
let initialized = false
const dupRequestCounter = new DefaultMap<string, number>(() => 0)

// provider.on('debug', (log) => {
//   if (log.action === 'response') {
//   } else if (log?.action == 'request') {
//     requestCount += 1
//   }

//   // if (initialized) {
//   //   const req =
//   //     log.request.params[0].to + ':' + (log.request.params[0].data ?? '')
//   //   dupRequestCounter.get(req)
//   //   dupRequestCounter.set(req, dupRequestCounter.get(req) + 1)
//   // }
// })
provider.on('error', (e) => {
  console.log(e)
})
const emitReqCount = (msg?: string, dups?: boolean) => {
  if (requestCount > 0) {
    console.log(`${msg} Request count: ${requestCount}`)
    requestCount = 0

    if (dups) {
      for (const [req, count] of dupRequestCounter.entries()) {
        if (count > 1) {
          console.log(`${req} count: ${count}`)
        }
      }
    }
  }
  dupRequestCounter.clear()
}

beforeAll(async () => {
  try {
    const config = {
      ...baseConfig,
<<<<<<< HEAD
      ...searcherOptions,
=======
      searcherMinRoutesToProduce: 1,
      routerDeadline: 20000,
      maxSearchTimeMs: 60000,
    },
    async (uni) => {
      uni.addTradeVenue(createKyberswap('Kyber', uni))
      // uni.addTradeVenue(createParaswap('paraswap', uni))
      uni.addTradeVenue(createEnso('enso', uni, 1))

      await setupBaseZapper(uni)
    },
    {
      simulateZapFn: makeCustomRouterSimulator(
        process.env.SIMULATE_URL!,
        baseWhales
      ),
>>>>>>> c3f46338
    }
    global.console = require('console')
    universe = await Universe.createWithConfig(
      provider,
      config,
      async (uni) => {
        await setupBaseZapper(uni)
      },
      {
        simulateZapFn: simulateFn,
      }
    )

    await universe.initialized

    fs.writeFileSync(
      'src.ts/configuration/data/base/tokens.json',
      JSON.stringify(
        [...universe.tokens.values()]
          .sort((l, r) =>
            l.address === r.address ? 0 : r.address.gt(l.address) ? -1 : 1
          )
          .map((t) => t.toJson()),
        null,
        2
      )
    )

<<<<<<< HEAD
    emitReqCount('Initialized')
    initialized = true
    return universe
  } catch (e) {
    console.error(e)
    process.exit(1)
  }
}, 60000)
=======
  await universe.initialized
  return universe
}, 30000)
>>>>>>> c3f46338

describe('base zapper', () => {
  beforeEach(async () => {
    await universe.updateBlockState(
      await provider.getBlockNumber(),
      (await provider.getGasPrice()).toBigInt()
    )
  })

  describe('folio', () => {
    for (const testCase of folioTests) {
      describe(testCase.name, () => {
        it('produces the basket graph', async () => {
          expect.assertions(1)
          try {
            const token = await universe.getToken(testCase.inputToken)
            const inputQty = token.from(testCase.input)

            const targetBasket = await Promise.all(
              testCase.basket.map(async ([num, tok]) => {
                const t = await universe.getToken(tok)
                const tokenPrice = (await t.price).asNumber()
                const out = (1 / tokenPrice) * num
                return t.from(out)
              })
            )
            const config = governedDeployConfig(
              'AIBS',
              'AI Basket',
              targetBasket
            )

            const out = await universe.deployZap(inputQty, testUser, config)
            console.log(out.toString())
            expect(true).toBe(true)
          } catch (e) {
            console.error(e)
            expect(true).toBe(false)

            throw e
          }
        }, 60000)
      })
    }
  })

  describe('folioconfigs', () => {
    for (const config of folioTests2) {
      describe(`config ${config.basicDetails.name}`, () => {
        it('produces the basket graph', async () => {
          expect.assertions(1)
          try {
            const token = await universe.getToken(config.tokenIn)
            const inputQty = token.from(BigInt(config.amountIn))

            const out = await universe.deployZap(inputQty, testUser, {
              type: 'governed',
              stToken: config.stToken,
              basicDetails: config.basicDetails,
              additionalDetails: {
                auctionLength: config.additionalDetails.auctionLength,
                tradeDelay: config.additionalDetails.tradeDelay,
                feeRecipients: config.additionalDetails.feeRecipients,
                folioFee: config.additionalDetails.folioFee,
                mintingFee: config.additionalDetails.mintingFee,
                mandate: config.additionalDetails.mandate,
              },
              ownerGovParams: config.ownerGovParams,
              tradingGovParams: config.tradingGovParams,
              tradeLaunchers: config.tradeLaunchers,
              vibesOfficers: config.vibesOfficers,
              existingTradeProposers: config.existingTradeProposers,
            })
            console.log(out.toString())
            expect(true).toBe(true)
          } catch (e) {
            console.error(e)
            expect(true).toBe(false)
            throw e
          }
        }, 240000)
      })
    }
  })
  //

  describe('folio-zaps', () => {
    for (const testCase of folioTests) {
      describe(testCase.name, () => {
        it('produces the basket graph', async () => {
          expect.assertions(1)
          try {
            const inputQty = universe.commonTokens.WETH.from(0.1)
            const folioToken = await universe.getToken(
              '0x9da3f8cb99361c8899485e4cac2031914ca92262'
            )
            const zap = await universe.zap(inputQty, folioToken, testUser)
            console.log(zap.toString())
            expect(true).toBe(true)
          } catch (e) {
            console.error(e)
            expect(true).toBe(false)

            throw e
          }
        }, 60000)
      })
    }
  })

  describe('actions', () => {
    for (const testCase of individualIntegrations) {
      createActionTestCase(() => universe, getSymbol, testUser, testCase)
    }
  })

  for (const issueance of issueanceCases) {
    const testCaseName = `using ${getSymbol.get(
      issueance.inputToken
    )!} issue ${getSymbol.get(issueance.output)!}`
    describe(testCaseName, () => {
      it('produces an output', async () => {
        await createZapTestCase(
          'Issueance',
          testUser,
          universe,
          testCaseName,
          {
            token: issueance.inputToken,
            amount: issueance.input,
          },
          issueance.output
        )
        emitReqCount(testCaseName, true)
      }, 60000)
    })
  }

  for (const redeem of redeemCases) {
    const testCaseName = `redeem ${getSymbol.get(
      redeem.inputToken
    )!} for ${getSymbol.get(redeem.output)!}`
    describe(testCaseName, () => {
      it('produces an output', async () => {
        await createZapTestCase(
          'Redeem',
          testUser,
          universe,
          testCaseName,
          {
            token: redeem.inputToken,
            amount: redeem.input,
          },
          redeem.output
        )
        emitReqCount(testCaseName, true)
      }, 60000)
    })
  }

  for (const zapIntoYieldPosition of zapIntoYieldPositionCases) {
    const testCaseName = `zap ${getSymbol.get(
      zapIntoYieldPosition.inputToken
    )!} via ${getSymbol.get(zapIntoYieldPosition.rToken)!} into ${getSymbol.get(
      zapIntoYieldPosition.output
    )!} yield position`
    describe(testCaseName, () => {
      it('produces an output', async () => {
        expect.assertions(1)
        await universe.initialized
        await universe.updateBlockState(
          await universe.provider.getBlockNumber(),
          (await universe.provider.getGasPrice()).toBigInt()
        )

        const input = universe.tokens
          .get(zapIntoYieldPosition.inputToken)
          ?.from(zapIntoYieldPosition.input)
        const output = universe.tokens.get(zapIntoYieldPosition.output)
        let result = 'failed'

        try {
          const zap = await universe.zap(input!, output!, testUser)
          console.info(`Yield position zap: ${zap}`)
          result = 'success'
        } catch (e) {
          console.info(`${testCaseName} = ${e.message}`)
        }
        expect(result).toBe('success')
      }, 60000)
    })
  }
})

afterAll(() => {
<<<<<<< HEAD
  if (universe.provider instanceof WebSocketProvider) {
    ;(universe.provider as WebSocketProvider).destroy()
  }
=======
  ;(universe.provider as WebSocketProvider).websocket.close()
>>>>>>> c3f46338
})<|MERGE_RESOLUTION|>--- conflicted
+++ resolved
@@ -2,19 +2,19 @@
 import fs from 'fs'
 
 import { WebSocketProvider } from '@ethersproject/providers'
+import { ONE } from '../../src.ts/action/Action'
+import { DeployFolioConfigJson } from '../../src.ts/action/DeployFolioConfig'
+import { DefaultMap } from '../../src.ts/base/DefaultMap'
+import {
+  getDefaultSearcherOptions,
+  SearcherOptions,
+} from '../../src.ts/configuration/ChainConfiguration'
 import {
   Address,
   baseConfig,
-<<<<<<< HEAD
   BaseUniverse,
   setupBaseZapper,
   TokenQuantity,
-=======
-  baseProtocolConfigs,
-  createEnso,
-  createKyberswap,
-  setupBaseZapper,
->>>>>>> c3f46338
   Universe,
 } from '../../src.ts/index'
 import {
@@ -22,19 +22,7 @@
   makeIntegrationtestCase,
 } from '../createActionTestCase'
 import { createZapTestCase } from '../createZapTestCase'
-<<<<<<< HEAD
-import { DefaultMap } from '../../src.ts/base/DefaultMap'
-import {
-  getDefaultSearcherOptions,
-  SearcherOptions,
-} from '../../src.ts/configuration/ChainConfiguration'
 import { getProvider, getSimulator } from './providerUtils'
-import { ONE } from '../../src.ts/action/Action'
-import { bestPath } from '../../src.ts/exchange-graph/BFS'
-import { DeployFolioConfigJson } from '../../src.ts/action/DeployFolioConfig'
-=======
-import { convertAddressObject } from '../../src.ts/configuration/ChainConfiguration'
->>>>>>> c3f46338
 dotenv.config()
 
 if (process.env.BASE_PROVIDER == null) {
@@ -105,10 +93,7 @@
   baseWhales
 )
 
-const t = {
-  ...baseConfig.addresses.commonTokens,
-  ...convertAddressObject(baseProtocolConfigs.aerodrome.lpPoolWrappers),
-}
+const t = baseConfig.addresses.commonTokens
 const rTokens = baseConfig.addresses.rTokens
 
 const getSymbol = new Map(
@@ -142,7 +127,6 @@
   process.env.TEST_USER ?? '0xF2d98377d80DADf725bFb97E91357F1d81384De2'
 )
 const issueanceCases = [
-<<<<<<< HEAD
   makeTestCase(10, t.WETH, rTokens.bsd),
   // makeTestCase(10000, t.USDC, rTokens.bsd),
 
@@ -152,19 +136,6 @@
   // makeTestCase(5, t.WETH, rTokens.hyUSD),
   makeTestCase(10, t.WETH, rTokens.BSDX),
   // makeTestCase(10000, t.USDC, rTokens.BSDX),
-=======
-  makeMintTestCase(5, t.WETH, rTokens.RIVOTKN),
-
-  makeMintTestCase(10000, t.USDC, rTokens.hyUSD),
-  makeMintTestCase(10000, t.USDbC, rTokens.hyUSD),
-  makeMintTestCase(5, t.WETH, rTokens.hyUSD),
-
-  makeMintTestCase(5, t.WETH, rTokens.bsd),
-  makeMintTestCase(5, t.wstETH, rTokens.bsd),
-  makeMintTestCase(5, t.cbETH, rTokens.bsd),
-  makeMintTestCase(10000, t.USDC, rTokens.bsd),
-  makeMintTestCase(10000, t.USDbC, rTokens.bsd),
->>>>>>> c3f46338
 ]
 
 const redeemCases = [
@@ -178,6 +149,7 @@
   makeTestCase(10000, rTokens.BSDX, t.USDC),
 ]
 const individualIntegrations = [
+  makeIntegrationtestCase('Morpho eUSD', 100, t.eUSD, t.meUSD, 1),
   makeIntegrationtestCase('Morpho eUSD', 100, t.eUSD, t.meUSD, 1),
   makeIntegrationtestCase(
     'wsAMM-eUSD/USDC',
@@ -186,24 +158,8 @@
     t['wsAMM-eUSD/USDC'],
     2
   ),
-  makeIntegrationtestCase(
-    'wvAMM-WETH/AERO',
-    5,
-    t.WETH,
-    t['wvAMM-WETH/AERO'],
-    2
-  ),
-  makeIntegrationtestCase('wvAMM-Mog/WETH', 5, t.WETH, t['wvAMM-Mog/WETH'], 2),
-  makeIntegrationtestCase(
-    'wsAMM-USDz/USDC',
-    10000,
-    t.USDC,
-    t['wsAMM-USDz/USDC'],
-    2
-  ),
 ]
 
-<<<<<<< HEAD
 const basket = (str: string) => {
   return str
     .replace(/(  +)/g, ' ')
@@ -385,10 +341,6 @@
   existingTradeProposers: [],
 })
 
-const zapIntoYieldPositionCases: ReturnType<
-  typeof makeZapIntoYieldPositionTestCase
->[] = []
-=======
 const zapIntoYieldPositionCases = [
   makeZapIntoYieldPositionTestCase(
     10000,
@@ -403,7 +355,6 @@
     t['dyson-hyUSDeUSD']
   ),
 ]
->>>>>>> c3f46338
 
 let universe: BaseUniverse
 const provider = getProvider(
@@ -451,26 +402,7 @@
   try {
     const config = {
       ...baseConfig,
-<<<<<<< HEAD
       ...searcherOptions,
-=======
-      searcherMinRoutesToProduce: 1,
-      routerDeadline: 20000,
-      maxSearchTimeMs: 60000,
-    },
-    async (uni) => {
-      uni.addTradeVenue(createKyberswap('Kyber', uni))
-      // uni.addTradeVenue(createParaswap('paraswap', uni))
-      uni.addTradeVenue(createEnso('enso', uni, 1))
-
-      await setupBaseZapper(uni)
-    },
-    {
-      simulateZapFn: makeCustomRouterSimulator(
-        process.env.SIMULATE_URL!,
-        baseWhales
-      ),
->>>>>>> c3f46338
     }
     global.console = require('console')
     universe = await Universe.createWithConfig(
@@ -499,7 +431,6 @@
       )
     )
 
-<<<<<<< HEAD
     emitReqCount('Initialized')
     initialized = true
     return universe
@@ -508,11 +439,6 @@
     process.exit(1)
   }
 }, 60000)
-=======
-  await universe.initialized
-  return universe
-}, 30000)
->>>>>>> c3f46338
 
 describe('base zapper', () => {
   beforeEach(async () => {
@@ -708,11 +634,7 @@
 })
 
 afterAll(() => {
-<<<<<<< HEAD
   if (universe.provider instanceof WebSocketProvider) {
     ;(universe.provider as WebSocketProvider).destroy()
   }
-=======
-  ;(universe.provider as WebSocketProvider).websocket.close()
->>>>>>> c3f46338
 })